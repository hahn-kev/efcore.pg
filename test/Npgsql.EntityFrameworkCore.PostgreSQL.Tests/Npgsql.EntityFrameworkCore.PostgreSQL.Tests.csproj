--- conflicted
+++ resolved
@@ -45,17 +45,12 @@
   <ItemGroup>
     <Compile Include="Check.cs" />
     <Compile Include="CodeAnnotations.cs" />
-<<<<<<< HEAD
-    <Compile Include="Migrations\Internal\MigrationsModelDifferTestBase.cs" />
-=======
     <Compile Include="Metadata\Conventions\NpgsqlValueGenerationStrategyConventionTest.cs" />
     <Compile Include="Metadata\NpgsqlBuilderExtensionsTest.cs" />
     <Compile Include="Metadata\NpgsqlInternalMetadataBuilderExtensionsTest.cs" />
     <Compile Include="Metadata\NpgsqlMetadataExtensionsTest.cs" />
->>>>>>> 4f804d4d
     <Compile Include="Migrations\MigrationSqlGeneratorTestBase.cs" />
     <Compile Include="Migrations\NpgsqlMigrationSqlGeneratorTest.cs" />
-    <Compile Include="Migrations\NpgsqlModelDifferTest.cs" />
     <Compile Include="NpgsqlRelationalConnectionTest.cs" />
     <Compile Include="NpgsqlTestHelpers.cs" />
     <Compile Include="NpgsqlValueGeneratorSelectorTest.cs" />
