﻿// Copyright (c) .NET Foundation. All rights reserved.
// Licensed under the Apache License, Version 2.0. See License.txt in the project root for license information.

using System;
using System.Collections.Generic;
using System.Diagnostics;
using System.Text;
using Microsoft.EntityFrameworkCore.Infrastructure;
using Microsoft.EntityFrameworkCore.Metadata;
using Microsoft.EntityFrameworkCore.Metadata.Internal;
using Microsoft.EntityFrameworkCore.Migrations;
using Microsoft.EntityFrameworkCore.Migrations.Operations;
using Microsoft.EntityFrameworkCore.Relational.Tests.TestUtilities;
using Microsoft.EntityFrameworkCore.Storage.Internal;
using Xunit;

namespace Npgsql.EntityFrameworkCore.PostgreSQL.Tests.Migrations
{
    public class MigrationSqlGeneratorTest : MigrationSqlGeneratorTestBase
    {
        protected override IMigrationsSqlGenerator SqlGenerator
        {
            get
            {
                var typeMapper = new NpgsqlTypeMapper();

                return new NpgsqlMigrationsSqlGenerator(
                    new RelationalCommandBuilderFactory(
                        new FakeSensitiveDataLogger<RelationalCommandBuilderFactory>(),
                        new DiagnosticListener("Fake"),
                        typeMapper),
                    new NpgsqlSqlGenerationHelper(),
                    typeMapper,
                    new NpgsqlAnnotationProvider());
            }
        }

        public override void AddColumnOperation_with_defaultValue()
        {
            base.AddColumnOperation_with_defaultValue();

            Assert.Equal(
                "ALTER TABLE \"dbo\".\"People\" ADD \"Name\" varchar(30) NOT NULL DEFAULT 'John Doe';" + EOL,
                Sql);
        }

        public override void AddColumnOperation_with_defaultValueSql()
        {
            base.AddColumnOperation_with_defaultValueSql();

            Assert.Equal(
                "ALTER TABLE \"People\" ADD \"Birthday\" date DEFAULT (CURRENT_TIMESTAMP);" + EOL,
                Sql);
        }

        [Fact]
        public override void AddColumnOperation_with_computed_column_SQL()
        {
            base.AddColumnOperation_with_computed_column_SQL();

            Assert.Equal(
                "ALTER TABLE \"People\" ADD \"Birthday\" date;" + EOL,
                Sql);
        }

        public override void AddColumnOperation_without_column_type()
        {
            base.AddColumnOperation_without_column_type();

            Assert.Equal(
                "ALTER TABLE \"People\" ADD \"Alias\" text NOT NULL;" + EOL,
                Sql);
        }

        public override void AddColumnOperation_with_maxLength()
        {
            base.AddColumnOperation_with_maxLength();

            Assert.Equal(
                @"ALTER TABLE ""Person"" ADD ""Name"" varchar(30);" + EOL,
                Sql);
        }

        public override void AddForeignKeyOperation_with_name()
        {
            base.AddForeignKeyOperation_with_name();

            Assert.Equal(
                "ALTER TABLE \"dbo\".\"People\" ADD CONSTRAINT \"FK_People_Companies\" FOREIGN KEY (\"EmployerId1\", \"EmployerId2\") REFERENCES \"hr\".\"Companies\" (\"Id1\", \"Id2\") ON DELETE CASCADE;" + EOL,
                Sql);
        }

        public override void AddForeignKeyOperation_without_name()
        {
            base.AddForeignKeyOperation_without_name();

            Assert.Equal(
                "ALTER TABLE \"People\" ADD FOREIGN KEY (\"SpouseId\") REFERENCES \"People\" (\"Id\");" + EOL,
                Sql);
        }

        public override void AddPrimaryKeyOperation_with_name()
        {
            base.AddPrimaryKeyOperation_with_name();

            Assert.Equal(
                "ALTER TABLE \"dbo\".\"People\" ADD CONSTRAINT \"PK_People\" PRIMARY KEY (\"Id1\", \"Id2\");" + EOL,
                Sql);
        }

        public override void AddPrimaryKeyOperation_without_name()
        {
            base.AddPrimaryKeyOperation_without_name();

            Assert.Equal(
                "ALTER TABLE \"People\" ADD PRIMARY KEY (\"Id\");" + EOL,
                Sql);
        }

        public override void AddUniqueConstraintOperation_with_name()
        {
            base.AddUniqueConstraintOperation_with_name();

            Assert.Equal(
                "ALTER TABLE \"dbo\".\"People\" ADD CONSTRAINT \"AK_People_DriverLicense\" UNIQUE (\"DriverLicense_State\", \"DriverLicense_Number\");" + EOL,
                Sql);
        }

        public override void AddUniqueConstraintOperation_without_name()
        {
            base.AddUniqueConstraintOperation_without_name();

            Assert.Equal(
                "ALTER TABLE \"People\" ADD UNIQUE (\"SSN\");" + EOL,
                Sql);
        }

        public override void AlterSequenceOperation_with_minValue_and_maxValue()
        {
            base.AlterSequenceOperation_with_minValue_and_maxValue();

            Assert.Equal(
                "ALTER SEQUENCE \"dbo\".\"DefaultSequence\" INCREMENT BY 1 MINVALUE 2 MAXVALUE 816 CYCLE;" + EOL,
                Sql);
        }

        public override void AlterSequenceOperation_without_minValue_and_maxValue()
        {
            base.AlterSequenceOperation_without_minValue_and_maxValue();

            Assert.Equal(
                "ALTER SEQUENCE \"DefaultSequence\" INCREMENT BY 1 NO MINVALUE NO MAXVALUE NO CYCLE;" + EOL,
                Sql);
        }

        public override void CreateIndexOperation_unique()
        {
            base.CreateIndexOperation_unique();

            Assert.Equal(
                "CREATE UNIQUE INDEX \"IX_People_Name\" ON \"dbo\".\"People\" (\"FirstName\", \"LastName\");" + EOL,
                Sql);
        }

        public override void CreateIndexOperation_nonunique()
        {
            base.CreateIndexOperation_nonunique();

            Assert.Equal(
                "CREATE INDEX \"IX_People_Name\" ON \"People\" (\"Name\");" + EOL,
                Sql);
        }

        [Fact]
        public virtual void CreateDatabaseOperation()
        {
            Generate(new NpgsqlCreateDatabaseOperation { Name = "Northwind" });

            Assert.Equal(
                @"CREATE DATABASE ""Northwind"";" + EOL,
                Sql);
        }

        [Fact]
        public virtual void CreateDatabaseOperation_with_template()
        {
            Generate(new NpgsqlCreateDatabaseOperation
            {
                Name = "Northwind",
                Template = "MyTemplate"
            });

            Assert.Equal(
                @"CREATE DATABASE ""Northwind"" TEMPLATE ""MyTemplate"";" + EOL,
                Sql);
        }

        public override void CreateSequenceOperation_with_minValue_and_maxValue()
        {
            base.CreateSequenceOperation_with_minValue_and_maxValue();

            Assert.Equal(
                "CREATE SEQUENCE \"dbo\".\"DefaultSequence\" START WITH 3 INCREMENT BY 1 MINVALUE 2 MAXVALUE 816 CYCLE;" + EOL,
                Sql);
        }

        public override void CreateSequenceOperation_with_minValue_and_maxValue_not_long()
        {
            // In PostgreSQL, sequence data types are always bigint.
            // http://www.postgresql.org/docs/9.4/static/infoschema-sequences.html
        }

        public override void CreateSequenceOperation_without_minValue_and_maxValue()
        {
            base.CreateSequenceOperation_without_minValue_and_maxValue();

            Assert.Equal(
                "CREATE SEQUENCE \"DefaultSequence\" START WITH 3 INCREMENT BY 1 NO MINVALUE NO MAXVALUE NO CYCLE;" + EOL,
                Sql);
        }

        public override void CreateTableOperation()
        {
            base.CreateTableOperation();

            Assert.Equal(
                "CREATE TABLE \"dbo\".\"People\" (" + EOL +
                "    \"Id\" int4 NOT NULL," + EOL +
                "    \"EmployerId\" int4," + EOL +
                "    \"SSN\" char(11)," + EOL +
                "    PRIMARY KEY (\"Id\")," + EOL +
                "    UNIQUE (\"SSN\")," + EOL +
                "    FOREIGN KEY (\"EmployerId\") REFERENCES \"Companies\" (\"Id\")" + EOL +
                ");" + EOL,
                Sql);
        }

        public override void DropColumnOperation()
        {
            base.DropColumnOperation();

            Assert.Equal(
                "ALTER TABLE \"dbo\".\"People\" DROP COLUMN \"LuckyNumber\";" + EOL,
                Sql);
        }

        public override void DropForeignKeyOperation()
        {
            base.DropForeignKeyOperation();

            Assert.Equal(
                "ALTER TABLE \"dbo\".\"People\" DROP CONSTRAINT \"FK_People_Companies\";" + EOL,
                Sql);
        }

        public override void DropPrimaryKeyOperation()
        {
            base.DropPrimaryKeyOperation();

            Assert.Equal(
                "ALTER TABLE \"dbo\".\"People\" DROP CONSTRAINT \"PK_People\";" + EOL,
                Sql);
        }

        public override void DropSequenceOperation()
        {
            base.DropSequenceOperation();

            Assert.Equal(
                "DROP SEQUENCE \"dbo\".\"DefaultSequence\";" + EOL,
                Sql);
        }

        public override void DropTableOperation()
        {
            base.DropTableOperation();

            Assert.Equal(
                "DROP TABLE \"dbo\".\"People\";" + EOL,
                Sql);
        }

        public override void DropUniqueConstraintOperation()
        {
            base.DropUniqueConstraintOperation();

            Assert.Equal(
                "ALTER TABLE \"dbo\".\"People\" DROP CONSTRAINT \"AK_People_SSN\";" + EOL,
                Sql);
        }

        public override void SqlOperation()
        {
            base.SqlOperation();

            Assert.Equal(
                "-- I <3 DDL;" + EOL,
                Sql);
        }

        #region AlterColumn

        public override void AlterColumnOperation()
        {
            base.AlterColumnOperation();

            Assert.Equal(
                @"ALTER TABLE ""dbo"".""People"" ALTER COLUMN ""LuckyNumber"" TYPE int;" + EOL +
                @"ALTER TABLE ""dbo"".""People"" ALTER COLUMN ""LuckyNumber"" SET NOT NULL;" + EOL +
                @"ALTER TABLE ""dbo"".""People"" ALTER COLUMN ""LuckyNumber"" SET DEFAULT 7",
            Sql);
        }

        public override void AlterColumnOperation_without_column_type()
        {
            base.AlterColumnOperation_without_column_type();

            Assert.Equal(
                @"ALTER TABLE ""People"" ALTER COLUMN ""LuckyNumber"" TYPE int4;" + EOL +
                @"ALTER TABLE ""People"" ALTER COLUMN ""LuckyNumber"" SET NOT NULL;" + EOL +
                @"ALTER TABLE ""People"" ALTER COLUMN ""LuckyNumber"" DROP DEFAULT",
            Sql);
        }

        [Fact]
        public void AlterColumnOperation_to_serial()
        {
            Generate(
                new AlterColumnOperation
                {
                    Table = "People",
                    Name = "IntKey",
                    ClrType = typeof(int),
                    ColumnType = "int",
                    IsNullable = false,
                    [NpgsqlFullAnnotationNames.Instance.ValueGenerationStrategy] = NpgsqlValueGenerationStrategy.SerialColumn
                });

            Assert.Equal(
                @"CREATE SEQUENCE ""People_IntKey_seq"" START WITH 1 INCREMENT BY 1 NO MINVALUE NO MAXVALUE NO CYCLE;" + EOL +
                @"ALTER TABLE ""People"" ALTER COLUMN ""IntKey"" TYPE int;" + EOL +
                @"ALTER TABLE ""People"" ALTER COLUMN ""IntKey"" SET NOT NULL;" + EOL +
                @"ALTER TABLE ""People"" ALTER COLUMN ""IntKey"" SET DEFAULT (nextval('""People_IntKey_seq""'));" + EOL +
                @"ALTER SEQUENCE ""People_IntKey_seq"" OWNED BY ""People"".""IntKey""",
            Sql);
        }

        #endregion

        #region Npgsql-specific

        [Fact]
        public void CreateIndexOperation_method()
        {
            Generate(new CreateIndexOperation
            {
                Name = "IX_People_Name",
                Table = "People",
                Schema = "dbo",
                Columns = new[] { "FirstName" },
                [NpgsqlAnnotationNames.Prefix + NpgsqlAnnotationNames.IndexMethod] = "gin"
            });

            Assert.Equal(
                "CREATE INDEX \"IX_People_Name\" ON \"dbo\".\"People\" USING gin (\"FirstName\");" + EOL,
                Sql);
        }

        [Fact]
        public void EnsurePostgresExtension()
        {
<<<<<<< HEAD
            Generate(new NpgsqlEnsurePostgresExtensionOperation
            {
                Name = "hstore",
            });

            Assert.Equal(
                @"CREATE EXTENSION IF NOT EXISTS ""hstore"";" + EOL,
=======
            var op = new AlterDatabaseOperation();
            PostgresExtension.GetOrAddPostgresExtension(op, "hstore");
            Generate(op);

            Assert.Equal(
                @"CREATE EXTENSION IF NOT EXISTS ""hstore"";" + EOL,
                Sql);
        }

        [Fact]
        public void EnsurePostgresExtension_with_schema()
        {
            var op = new AlterDatabaseOperation();
            var extension = PostgresExtension.GetOrAddPostgresExtension(op, "hstore");
            extension.Schema = "myschema";
            Generate(op);

            Assert.Equal(
                @"CREATE EXTENSION IF NOT EXISTS ""hstore"" SCHEMA ""myschema"";" + EOL,
>>>>>>> 4f804d4d
                Sql);
        }

        [Fact]
        public virtual void AddColumnOperation_serial()
        {
            Generate(new AddColumnOperation
            {
                Table = "People",
                Name = "foo",
                ClrType = typeof(int),
                ColumnType = "int",
                IsNullable = false,
                [NpgsqlFullAnnotationNames.Instance.ValueGenerationStrategy] = NpgsqlValueGenerationStrategy.SerialColumn
            });

            Assert.Equal(
                "ALTER TABLE \"People\" ADD \"foo\" serial NOT NULL;" + EOL,
                Sql);
        }

#pragma warning disable 618
        [Fact]
        public virtual void AddColumnOperation_serial_old_annotation_throws()
        {
            Assert.Throws<NotSupportedException>(() =>
                Generate(new AddColumnOperation
                {
                    Table = "People",
                    Name = "foo",
                    ClrType = typeof(int),
                    ColumnType = "int",
                    IsNullable = false,
                    [NpgsqlFullAnnotationNames.Instance.ValueGeneratedOnAdd] = true
                }));
        }
#pragma warning restore 618

        // EFCore will add a default in some cases, e.g. adding a non-nullable column
        // to an existing table. This shouldn't affect serial column creation.
        // See #68
        [Fact]
        public void AddColumnOperation_serial_with_default()
        {
            Generate(
                new AddColumnOperation
                {
                    Table = "People",
                    Name = "foo",
                    ClrType = typeof(int),
                    ColumnType = "int",
                    DefaultValue = 0,
                    [NpgsqlFullAnnotationNames.Instance.ValueGenerationStrategy] = NpgsqlValueGenerationStrategy.SerialColumn
                });

            Assert.Equal(
                @"ALTER TABLE ""People"" ADD ""foo"" serial NOT NULL DEFAULT 0;" + EOL,
                Sql);
        }

        [Fact]
        public void RenameIndexOperation()
        {
            Generate(
                new RenameIndexOperation
                {
                    Table = "People",
                    Name = "x",
                    NewName = "y",
                    Schema = "myschema"
                });

            Assert.Equal(
                "ALTER INDEX \"myschema\".\"x\" RENAME TO \"y\";" + EOL,
                Sql);
        }

        [Fact]
        public void AlterColumnOperation_with_defaultValue()
        {
            Generate(
                new AlterColumnOperation
                {
                    Table = "People",
                    Name = "Name",
                    ClrType = typeof(string),
                    MaxLength = 30
                });

            Assert.Equal(
                "ALTER TABLE \"People\" ALTER COLUMN \"Name\" TYPE varchar(30);" + EOL +
                "ALTER TABLE \"People\" ALTER COLUMN \"Name\" SET NOT NULL;" + EOL +
                "ALTER TABLE \"People\" ALTER COLUMN \"Name\" DROP DEFAULT",
                Sql);
        }

        [Fact]
        public void RenameIndexOperation()
        {
            Generate(
                new RenameIndexOperation
                {
                    Table = "People",
                    Name = "x",
                    NewName = "y",
                    Schema = "myschema"
                });

            Assert.Equal(
                "ALTER INDEX \"myschema\".\"x\" RENAME TO \"y\";" + EOL,
                Sql);
        }

        [Fact]
        public void AlterColumnOperation_with_defaultValue()
        {
            Generate(
                new AlterColumnOperation
                {
                    Table = "People",
                    Name = "Name",
                    ClrType = typeof(string),
                    MaxLength = 30
                });

            Assert.Equal(
                "ALTER TABLE \"People\" ALTER COLUMN \"Name\" TYPE varchar(30);" + EOL +
                "ALTER TABLE \"People\" ALTER COLUMN \"Name\" SET NOT NULL;" + EOL +
                "ALTER TABLE \"People\" ALTER COLUMN \"Name\" DROP DEFAULT",
                Sql);
        }

        #endregion

        #region PostgreSQL Storage Parameters

        [Fact]
        public void CreateTableOperation_with_storage_parameter()
        {
            Generate(
                new CreateTableOperation
                {
                    Name = "People",
                    Schema = "dbo",
                    Columns =
                    {
                        new AddColumnOperation
                        {
                            Name = "Id",
                            Table = "People",
                            ClrType = typeof(int),
                            IsNullable = false
                        },
                    },
                    PrimaryKey = new AddPrimaryKeyOperation
                    {
                        Columns = new[] { "Id" }
                    },
                    [NpgsqlFullAnnotationNames.Instance.StorageParameterPrefix + "fillfactor"] = 70,
                    [NpgsqlFullAnnotationNames.Instance.StorageParameterPrefix + "user_catalog_table"] = true,
                    ["some_bogus_name"] = 0
                });

            Assert.Equal(
                "CREATE TABLE \"dbo\".\"People\" (" + EOL +
                "    \"Id\" int4 NOT NULL," + EOL +
                "    PRIMARY KEY (\"Id\")" + EOL +
                ")" + EOL +
                "WITH (fillfactor=70, user_catalog_table=true);" + EOL,
                Sql);
        }

        [Fact]
        public void AlterTable_change_storage_parameters()
        {
            Generate(
                new AlterTableOperation
                {
                    Name="People",
                    Schema="dbo",
                    OldTable = new Annotatable
                    {
                        [NpgsqlFullAnnotationNames.Instance.StorageParameterPrefix + "fillfactor"] = 70,
                        [NpgsqlFullAnnotationNames.Instance.StorageParameterPrefix + "user_catalog_table"] = true,
                        [NpgsqlFullAnnotationNames.Instance.StorageParameterPrefix + "parallel_workers"] = 8
                    },
                    // Add parameter
                    [NpgsqlFullAnnotationNames.Instance.StorageParameterPrefix + "autovacuum_enabled"] = true,
                    // Change parameter
                    [NpgsqlFullAnnotationNames.Instance.StorageParameterPrefix + "fillfactor"] = 80,
                    // Drop parameter user_catalog
                    // Leave parameter unchanged
                    [NpgsqlFullAnnotationNames.Instance.StorageParameterPrefix + "parallel_workers"] = 8
                });

            Assert.Equal(
                "ALTER TABLE \"dbo\".\"People\" SET (autovacuum_enabled=true, fillfactor=80);" + EOL +
                "ALTER TABLE \"dbo\".\"People\" RESET (user_catalog_table);" + EOL,
                Sql);
        }

        #endregion

        #region System columns

        [Fact]
        public void CreateTableOperation_with_system_column()
        {
            Generate(new CreateTableOperation
            {
                Name = "foo",
                Schema = "public",
                Columns = {
                    new AddColumnOperation {
                        Name = "id",
                        Table = "foo",
                        ClrType = typeof(int),
                        IsNullable = false
                    },
                    new AddColumnOperation {
                        Name = "xmin",
                        Table = "foo",
                        ClrType = typeof(uint),
                        IsNullable = false
                    }
                },
                PrimaryKey = new AddPrimaryKeyOperation
                {
                    Columns = new[] { "id" }
                }
            });

            Assert.Equal(
                "CREATE TABLE \"public\".\"foo\" (" + EOL +
                "    \"id\" int4 NOT NULL," + EOL +
                "    PRIMARY KEY (\"id\")" + EOL +
                ");" + EOL,
                Sql);
        }

        [Fact]
        public void DropColumnOperation_with_system_column()
        {
            Generate(new DropColumnOperation
            {
                Table = "foo",
                Schema = "public",
                Name = "xmin"
            });

            Assert.Empty(Sql);
        }

        [Fact]
        public void AlterColumnOperation_with_system_column()
        {
            Generate(new AlterColumnOperation
                {
                    Table = "foo",
                    Schema = "public",
                    Name = "xmin",
                    ClrType = typeof(int),
                    ColumnType = "int",
                    IsNullable = false,
                    DefaultValue = 7
                });

            Assert.Empty(Sql);
        }

        #endregion
    }
}<|MERGE_RESOLUTION|>--- conflicted
+++ resolved
@@ -369,15 +369,6 @@
         [Fact]
         public void EnsurePostgresExtension()
         {
-<<<<<<< HEAD
-            Generate(new NpgsqlEnsurePostgresExtensionOperation
-            {
-                Name = "hstore",
-            });
-
-            Assert.Equal(
-                @"CREATE EXTENSION IF NOT EXISTS ""hstore"";" + EOL,
-=======
             var op = new AlterDatabaseOperation();
             PostgresExtension.GetOrAddPostgresExtension(op, "hstore");
             Generate(op);
@@ -397,7 +388,6 @@
 
             Assert.Equal(
                 @"CREATE EXTENSION IF NOT EXISTS ""hstore"" SCHEMA ""myschema"";" + EOL,
->>>>>>> 4f804d4d
                 Sql);
         }
 
@@ -455,42 +445,6 @@
 
             Assert.Equal(
                 @"ALTER TABLE ""People"" ADD ""foo"" serial NOT NULL DEFAULT 0;" + EOL,
-                Sql);
-        }
-
-        [Fact]
-        public void RenameIndexOperation()
-        {
-            Generate(
-                new RenameIndexOperation
-                {
-                    Table = "People",
-                    Name = "x",
-                    NewName = "y",
-                    Schema = "myschema"
-                });
-
-            Assert.Equal(
-                "ALTER INDEX \"myschema\".\"x\" RENAME TO \"y\";" + EOL,
-                Sql);
-        }
-
-        [Fact]
-        public void AlterColumnOperation_with_defaultValue()
-        {
-            Generate(
-                new AlterColumnOperation
-                {
-                    Table = "People",
-                    Name = "Name",
-                    ClrType = typeof(string),
-                    MaxLength = 30
-                });
-
-            Assert.Equal(
-                "ALTER TABLE \"People\" ALTER COLUMN \"Name\" TYPE varchar(30);" + EOL +
-                "ALTER TABLE \"People\" ALTER COLUMN \"Name\" SET NOT NULL;" + EOL +
-                "ALTER TABLE \"People\" ALTER COLUMN \"Name\" DROP DEFAULT",
                 Sql);
         }
 
